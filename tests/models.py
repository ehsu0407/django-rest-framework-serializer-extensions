--- conflicted
+++ resolved
@@ -1,22 +1,6 @@
 from django.db import models
 
 
-<<<<<<< HEAD
-=======
-class Owner(models.Model):
-    name = models.CharField(max_length=32)
-    email = models.EmailField(unique=True)
-    organization = models.ForeignKey(
-        'tests.Organization', related_name='staff',
-        on_delete=models.CASCADE
-    )
-
-
-class Organization(models.Model):
-    name = models.CharField(unique=True, max_length=32)
-
-
->>>>>>> 7660bbd2
 class Sku(models.Model):
     variant = models.CharField(max_length=32)
     model = models.ForeignKey(
